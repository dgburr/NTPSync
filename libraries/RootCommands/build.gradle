--- conflicted
+++ resolved
@@ -1,17 +1,10 @@
 buildscript {
     repositories {
-<<<<<<< HEAD
-        jcenter()
-    }
-    dependencies {
-        classpath 'com.android.tools.build:gradle:2.2.2'
-=======
         mavenCentral()
         google()
     }
     dependencies {
         classpath 'com.android.tools.build:gradle:4.2.2'
->>>>>>> d8c73e76
     }
 }
 
@@ -21,12 +14,7 @@
 }
 
 android {
-<<<<<<< HEAD
-    compileSdkVersion 17
-    buildToolsVersion "25.0.0"
-=======
     compileSdkVersion 32
->>>>>>> d8c73e76
 
     defaultConfig {
         minSdkVersion 9
